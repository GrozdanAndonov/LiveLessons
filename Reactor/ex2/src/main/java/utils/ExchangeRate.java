package utils;

import reactor.core.publisher.Mono;

import java.math.BigDecimal;
import java.math.RoundingMode;
import java.util.HashMap;
import java.util.Map;

import static utils.ExchangeRate.Currency.*;

/**
 * Manages exchange rates amongst various currencies.
 */
public class ExchangeRate {
    /**
     * An enum of supported currencies.
     */
    public enum Currency {
        USD,
        GBP,
        EUR
    }

    /**
     * Set the rounding mode.
     */
    private static final RoundingMode ROUNDING_MODE = RoundingMode.HALF_EVEN;

    /**
     * Set the result scale.
     */
    private static final int RESULT_SCALE = 2;

    /**
     * Set the working scale.
     */
    private static final int WORKING_SCALE = 20;

    /**
     * A {@link Map} of exchange rates.
     */ 
    private static final Map<Currency, Double> mRates = new HashMap<>();

    static {
        mRates.put(USD, 1.0);
        mRates.put(GBP, 0.84);
        mRates.put(EUR, 0.99);
    }

    /**
     * This method returns a Mono that emits the exchange rate between
     * the {@code from} and {@code to} parameters asynchronously.
     *
     * @param from 3 letter currency code String to convert from
     * @param to   3 letter currency code String to convert to
     * @return A {@link Mono} that emits the converted currency value
     */
    public static Mono<Double> convertMono(Double value,
                                           String from,
                                           String to) {
        return convertMono(value,
                           Currency.valueOf(from),
                           Currency.valueOf(to));
    }

    /**
     * This method returns a Mono that emits the exchange rate between
     * the {@code from} and {@code to} parameters asynchronously.
     *
<<<<<<< HEAD
     * @param from Currency to convert from
     * @param to Currency to convert to
     * @return A {@link Mono} that emits the converted currency value
     */
    public static Mono<Double> convertMono(Double value,
                                           Currency from,
                                           Currency to) {
        return Mono
            // Emit the converted currency value.
            .just(convertCurrency(from, to, value));
=======
     * @param from Currency to convert from.
     * @param to   Currency to convert to.
     * @return A Mono that emits the converted currency value.
     */
    public static Mono<Double> convertMono(Double value, Currency from, Currency to) {
        return Mono.just(convertCurrency(from, to, value));
>>>>>>> 29ba9c34
    }

    /**
     * This method converts the passed {@code from} currency
     * {@code value} to the {@code to} currency value.
     *
     * @param from 3 letter currency code String to convert from.
     * @param to   3 letter currency code String to convert to.
     * @return The converted currency value.
     */
    public static Double convert(Double value, String from, String to) {
        return convert(value, Currency.valueOf(from), Currency.valueOf(to));
    }

    /**
     * This method converts the passed {@code from} currency
     * {@code value} to the {@code to} currency value.
     *
<<<<<<< HEAD
     * @param value The value to convert
     * @param from Currency to convert from
     * @param to Currency to convert to
     * @return The converted currency value
=======
     * @param from Currency to convert from.
     * @param to   Currency to convert to.
     * @return The converted currency value.
>>>>>>> 29ba9c34
     */
    public static Double convert(Double value, Currency from, Currency to) {
        return convertCurrency(from, to, value);
    }

    /**
     * This method converts the passed {@code from} currency
     * {@code value} to the {@code to} currency value.
     *
     * @param value The value to convert
     * @param from Currency to convert from
     * @param to Currency to convert to
     * @return The converted currency value
     */
    private static Double convertCurrency(Currency from, Currency to, Double value) {
        if (from.equals(to)) {
            return value;
        } else {
            return convertFromUSD(to, convertToUSD(from, BigDecimal.valueOf(value)))
                    .setScale(RESULT_SCALE, ROUNDING_MODE)
                    .doubleValue();
        }
    }

    /**
     * This method converts the passed {@code from} currency {@code
     * value} to US dollars.
     *
     * @param value The value to convert
     * @param from Currency to convert from
     * @param to Currency to convert to
     * @return The converted currency value
     */
    private static BigDecimal convertToUSD(Currency from, BigDecimal value) {
        if (from == USD) {
            return value;
        } else {
            return value
                .divide(BigDecimal.valueOf(mRates.get(from)),
                        WORKING_SCALE,
                        ROUNDING_MODE
            );
        }
    }

    /**
     * This method converts the passed {@code value} from US dollars
     * to the {@code to} currency.
     *
     * @param value The value to convert
     * @param to Currency to convert to
     * @return The converted currency value
     */
    private static BigDecimal convertFromUSD(Currency to, BigDecimal value) {
        if (to == USD) {
            return value;
        } else {
            return BigDecimal
                .valueOf(mRates.get(to)).multiply(value);
        }
    }
}<|MERGE_RESOLUTION|>--- conflicted
+++ resolved
@@ -68,7 +68,6 @@
      * This method returns a Mono that emits the exchange rate between
      * the {@code from} and {@code to} parameters asynchronously.
      *
-<<<<<<< HEAD
      * @param from Currency to convert from
      * @param to Currency to convert to
      * @return A {@link Mono} that emits the converted currency value
@@ -79,14 +78,6 @@
         return Mono
             // Emit the converted currency value.
             .just(convertCurrency(from, to, value));
-=======
-     * @param from Currency to convert from.
-     * @param to   Currency to convert to.
-     * @return A Mono that emits the converted currency value.
-     */
-    public static Mono<Double> convertMono(Double value, Currency from, Currency to) {
-        return Mono.just(convertCurrency(from, to, value));
->>>>>>> 29ba9c34
     }
 
     /**
@@ -105,16 +96,10 @@
      * This method converts the passed {@code from} currency
      * {@code value} to the {@code to} currency value.
      *
-<<<<<<< HEAD
      * @param value The value to convert
      * @param from Currency to convert from
      * @param to Currency to convert to
      * @return The converted currency value
-=======
-     * @param from Currency to convert from.
-     * @param to   Currency to convert to.
-     * @return The converted currency value.
->>>>>>> 29ba9c34
      */
     public static Double convert(Double value, Currency from, Currency to) {
         return convertCurrency(from, to, value);
