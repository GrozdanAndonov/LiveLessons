package livelessons.imagestreamgang.activities;

import android.Manifest;
import android.annotation.TargetApi;
<<<<<<< HEAD
import android.app.Activity;
import android.content.res.Configuration;
=======
>>>>>>> 313796d9
import android.os.Build;
import android.os.Bundle;
import android.support.annotation.NonNull;
import android.support.annotation.Nullable;
<<<<<<< HEAD
import android.util.Log;
=======
import android.support.v7.app.AppCompatActivity;
>>>>>>> 313796d9
import android.view.ViewGroup;

import livelessons.imagestreamgang.R;
import livelessons.imagestreamgang.utils.PermissionRequest;

/**
 * Super class that handles permissions.
 */
public class MainActivityBase
        extends AppCompatActivity {
    /**
     * Debugging tag
     */
    protected String TAG = this.getClass().getName();

    /**
     * Available for sub-classes to set with PermissionRequest#with() call.
     */
    protected PermissionRequest mPermissionRequest;

    /**
     * Handle the onPostCreate() hook to call permission helper to
     * handle all permission requests using the API 23 permission
     * model framework.
     * <p>
     * The framework will callback to request this application to
     * provide a descriptive reason for the permission request that is
     * then displayed to the user. The user has the opportunity to
     * grant or deny the permission request. The callback is also
     * handled automatically by the permission helper class.
     *
     * @param savedInstanceState A saved state or null.
     */
    @Override
    protected void onPostCreate(@Nullable Bundle savedInstanceState) {
        // Submit a permission request to ensure that this app has the
        // required permissions for writing and reading external storage.
        mPermissionRequest =
                PermissionRequest.with(this)
                        .permissions(
                                Manifest.permission.READ_EXTERNAL_STORAGE,
                                Manifest.permission.WRITE_EXTERNAL_STORAGE)
                        .rationale(R.string.permission_read_write_rationale)
                        .granted(R.string.permission_read_write_granted)
                        .denied(R.string.permission_read_write_denied)
                        .snackbar((ViewGroup)findViewById(android.R.id.content))
                        .submit();

        // Always call super class method.
        super.onPostCreate(savedInstanceState);
    }

    /**
     * API 23 (M) callback received when a permissions request has been
     * completed. Redirect callback to permission helper.
     */
    @TargetApi(Build.VERSION_CODES.M)
    @Override
    public void onRequestPermissionsResult(
            int requestCode,
            @NonNull String[] permissions,
            @NonNull int[] grantResults) {
        // Redirect hook call to permission helper method.
        if (mPermissionRequest != null) {
            mPermissionRequest.onRequestPermissionsResult(
                    requestCode, permissions, grantResults);
            mPermissionRequest = null; // request no longer needed
        }
    }

    /**
     * Hook method invoked when the screen orientation changes.
     */
    @Override
    public void onConfigurationChanged(Configuration newConfig) {
        super.onConfigurationChanged(newConfig);

        // Logs the orientation of the screen, but doesn't do anything else.
        if (newConfig.orientation == Configuration.ORIENTATION_LANDSCAPE) 
            Log.d(TAG,
                  "Now running in landscape mode");
        else if (newConfig.orientation == Configuration.ORIENTATION_PORTRAIT)
            Log.d(TAG,
                  "Now running in portrait mode");
    }
}<|MERGE_RESOLUTION|>--- conflicted
+++ resolved
@@ -2,20 +2,13 @@
 
 import android.Manifest;
 import android.annotation.TargetApi;
-<<<<<<< HEAD
-import android.app.Activity;
 import android.content.res.Configuration;
-=======
->>>>>>> 313796d9
 import android.os.Build;
 import android.os.Bundle;
 import android.support.annotation.NonNull;
 import android.support.annotation.Nullable;
-<<<<<<< HEAD
 import android.util.Log;
-=======
 import android.support.v7.app.AppCompatActivity;
->>>>>>> 313796d9
 import android.view.ViewGroup;
 
 import livelessons.imagestreamgang.R;
@@ -25,7 +18,7 @@
  * Super class that handles permissions.
  */
 public class MainActivityBase
-        extends AppCompatActivity {
+       extends AppCompatActivity {
     /**
      * Debugging tag
      */
